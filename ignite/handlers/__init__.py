--- conflicted
+++ resolved
@@ -64,11 +64,8 @@
     "ExpStateScheduler",
     "StepStateScheduler",
     "MultiStepStateScheduler",
-<<<<<<< HEAD
     "ReduceLROnPlateauScheduler",
-=======
     "PyTorchProfiler",
->>>>>>> 27dc96fb
 ]
 
 
