from abc import ABCMeta, abstractmethod
from numbers import Number
from typing import Any, Callable, cast, List, Optional, Union

import torch
from packaging.version import Version

_torch_version_le_112 = Version(torch.__version__) > Version("1.12.0")


class ComputationModel(metaclass=ABCMeta):
    """Base class for distributed computation models and defines interface methods.
    This class is public and should be used for other custom derived distributed models.
    """

    # this is an additional local rank storage used when idist is setup from existing native torch dist context
    _ext_local_rank: Optional[int] = None

    def __init__(self) -> None:
        self._backend: Optional[str] = None
        self._nproc_per_node: Optional[int] = None
        self._nnodes: Optional[int] = None
        self._node: Optional[int] = None

    def _setup_attrs(self) -> None:
        if self._nproc_per_node is None:
            self._nproc_per_node = self._compute_nproc_per_node() if self.get_world_size() > 1 else 1
        if self._nnodes is None:
            self._nnodes = self.get_world_size() // self._nproc_per_node
        if self._node is None:
            self._node = self.get_rank() // self._nproc_per_node

    @abstractmethod
    def _compute_nproc_per_node(self) -> int:
        pass

    @abstractmethod
    def get_local_rank(self) -> int:
        pass

    @abstractmethod
    def get_rank(self) -> int:
        pass

    @abstractmethod
    def get_world_size(self) -> int:
        pass

    @abstractmethod
    def get_nproc_per_node(self) -> int:
        pass

    @abstractmethod
    def get_nnodes(self) -> int:
        pass

    @abstractmethod
    def get_node_rank(self) -> int:
        pass

    @abstractmethod
    def device(self) -> torch.device:
        pass

    @abstractmethod
    def backend(self) -> Optional[str]:
        pass

    @abstractmethod
    def finalize(self) -> None:
        pass

    @staticmethod
    @abstractmethod
    def create_from_context() -> Optional["ComputationModel"]:
        pass

    @staticmethod
    @abstractmethod
    def create_from_backend(backend: str, **kwargs: Any) -> "ComputationModel":
        pass

    @staticmethod
    @abstractmethod
    def spawn(*args: Any, **kwargs: Any) -> None:
        pass

    _collective_op_dtype: Any = None

    @staticmethod
    def _encode_str(x: str, device: torch.device, size: int) -> torch.Tensor:
        name = torch.tensor(bytearray(x, "utf-8")).to(device)
        padded_x = torch.zeros(size + 1, device=device, dtype=torch.long)
        padded_x[: len(name)] = name
        padded_x[-1] = len(name)
        # output is tensor of shape (1, size + 1)
        return padded_x.unsqueeze(0)

    def _get_max_length(self, x: str, device: torch.device) -> int:
        size = torch.tensor([len(x)], device=device)
        size = self._do_all_reduce(size, op="MAX")
        return cast(int, size.item())

    @staticmethod
    def _encode_input_data(x: Union[torch.Tensor, float, str, None], is_src: bool) -> List[int]:
        encoded_msg = [-1] * 512
        if not is_src:
            # Discard input type if not source
            return encoded_msg

        if isinstance(x, torch.Tensor):
            shape = x.shape
            dtype = str(x.dtype)
            msg = [0, len(shape), *shape, len(dtype), *list(bytearray(dtype, "utf-8"))]
            encoded_msg[: len(msg)] = msg
        elif isinstance(x, Number):
            encoded_msg[0] = 1
        elif isinstance(x, str):
            encoded_msg[0] = 2
        return encoded_msg

    @staticmethod
    def _decode_as_placeholder(encoded_msg: List[int], device: torch.device) -> Union[torch.Tensor, float, str]:
        if encoded_msg[0] == 0:
            len_shape = encoded_msg[1]
            le = 2 + len_shape
            shape = encoded_msg[2:le] if len_shape > 0 else []
            len_dtype = encoded_msg[le]
            dtype_str = bytearray(encoded_msg[le + 1 : le + 1 + len_dtype]).decode("utf-8")
            dtype = eval(dtype_str)
            return torch.empty(shape, device=device, dtype=dtype)
        elif encoded_msg[0] == 1:
            return 0.0
        elif encoded_msg[0] == 2:
            return ""
        else:
            raise RuntimeError(f"Internal error: unhandled dtype {encoded_msg[0]}, encoded_msg={encoded_msg}")

    def _setup_placeholder(
        self, x: Union[torch.Tensor, float, str, None], device: torch.device, is_src: bool
    ) -> Union[torch.Tensor, float, str]:
        encoded_msg_per_rank = self._encode_input_data(x, is_src)
        encoded_msg_all_ranks = self._do_all_reduce(torch.tensor(encoded_msg_per_rank, device=device), op="MAX")

        if is_src:
            if x is None:
                raise RuntimeError("Internal error, x is None. Please, file an issue if you encounter this error.")
            return x

        encoded_msg = encoded_msg_all_ranks.cpu().tolist()
        return self._decode_as_placeholder(encoded_msg, device)

    @staticmethod
    def _decode_str(xs: torch.Tensor) -> List[str]:
        # xs.shape = (n, size + 1), e.g. (world_size, size + 1)
        out = [bytearray(x[: x[-1]].tolist()).decode("utf-8") for x in xs]
        return out

    def _apply_op(
        self, tensor: torch.Tensor, device: torch.device, fn: Callable, *args: Any, **kwargs: Any
    ) -> torch.Tensor:
        out_dtype = None
        tensor_device = None

        # check if the tensor is at specified device
        if tensor.device != device:
            tensor_device = tensor.device
            tensor = tensor.to(device)

        if self._collective_op_dtype is not None:
            # cast to _collective_op_dtype if current type is not floatX
            if tensor.dtype not in (torch.float32, torch.float64):
                out_dtype = tensor.dtype
                tensor = tensor.to(self._collective_op_dtype)

        tensor = fn(tensor, *args, **kwargs)

        if out_dtype is not None and tensor_device is not None:
            return tensor.to(dtype=out_dtype, device=tensor_device)
        if out_dtype is not None:
            return tensor.to(dtype=out_dtype)
        if tensor_device is not None:
            return tensor.to(device=tensor_device)
        return tensor

    def _collective_op(
        self, tensor: Union[torch.Tensor, Number, str], fn: Callable, *args: Any, **kwargs: Any
    ) -> Union[torch.Tensor, float, List[float], List[str]]:
        tensor_to_number = tensor_to_str = False
        device = self.device()
        if isinstance(tensor, (Number, float)):
            tensor_to_number = True
            dtype = self._collective_op_dtype
            if dtype is None and isinstance(tensor, float):
                dtype = torch.double
            tensor = torch.tensor(tensor, device=device, dtype=dtype)
        elif isinstance(tensor, str):
            tensor_to_str = True
            max_length = self._get_max_length(tensor, device)
            tensor = self._encode_str(tensor, device, size=max_length)

        tensor = self._apply_op(tensor, device, fn, *args, **kwargs)

        if tensor_to_number:
            return tensor.tolist()
        elif tensor_to_str:
            return self._decode_str(tensor)
        return tensor

    def all_reduce(
        self, tensor: Union[torch.Tensor, float], op: str = "sum", group: Optional[Any] = None
    ) -> Union[torch.Tensor, float]:
        if not isinstance(tensor, (torch.Tensor, Number)):
            raise TypeError(f"Unhandled input type {type(tensor)}")

        return cast(Union[torch.Tensor, float], self._collective_op(tensor, self._do_all_reduce, op, group=group))

    def all_gather(
        self, tensor: Union[torch.Tensor, float, str, Any], group: Optional[Any] = None
    ) -> Union[torch.Tensor, float, List[float], List[str], List[Any]]:
        if not isinstance(tensor, (torch.Tensor, Number, str)):
            return self._do_all_gather_object(tensor, group=group)

        return self._collective_op(tensor, self._do_all_gather, group=group)

    def new_group(self, ranks: List[int], **kwargs: Any) -> Any:
        if isinstance(ranks, list) and all(isinstance(item, int) for item in ranks):
            return self._do_new_group(ranks, **kwargs)
        else:
            raise ValueError("Argument ranks should be list of int")

    def broadcast(
        self, tensor: Union[torch.Tensor, float, str, None], src: int = 0, safe_mode: bool = False
    ) -> Union[torch.Tensor, float, str]:
        if not (isinstance(tensor, (torch.Tensor, Number, str)) or tensor is None):
            raise TypeError(f"Unhandled input type {type(tensor)}")

        rank = self.get_rank()
        if tensor is None:
            if rank == src:
                raise ValueError("Source data can not be None")
            elif not safe_mode:
                raise ValueError("Argument safe_mode should be True if None is passed for non src rank")

        device = self.device()
        tensor_to_number = tensor_to_str = False

        if safe_mode:
            tensor = self._setup_placeholder(tensor, device, rank == src)

        if tensor is None:
            raise RuntimeError("Internal error, tensor is None. Please, file an issue if you encounter this error.")

        if isinstance(tensor, (Number, float)):  # have to use Number and float to satisfy mypy
            tensor_to_number = True
            if rank != src:
                tensor = torch.empty(1, device=device, dtype=torch.float)
            else:
                tensor = torch.tensor([tensor], device=device, dtype=torch.float)
        elif isinstance(tensor, str):
            tensor_to_str = True
            max_length = self._get_max_length(tensor, device)
            if rank != src:
                tensor = torch.empty(1, max_length + 1, device=device, dtype=torch.long)
            else:
                tensor = self._encode_str(tensor, device, size=max_length)

        tensor = self._apply_op(tensor, device, self._do_broadcast, src)

        if tensor_to_number:
            return tensor.item()
        if tensor_to_str:
            list_str = self._decode_str(tensor)
            return list_str[0]
        return tensor

    @abstractmethod
    def _do_all_reduce(self, tensor: torch.Tensor, op: str = "SUM", group: Optional[Any] = None) -> torch.Tensor:
        pass

    @abstractmethod
    def _do_all_gather(self, tensor: torch.Tensor, group: Optional[Any] = None) -> torch.Tensor:
        pass

    @abstractmethod
    def _do_all_gather_object(self, tensor: Any, group: Optional[Any] = None) -> List[Any]:
        pass

    @abstractmethod
    def _do_broadcast(self, tensor: torch.Tensor, src: int) -> torch.Tensor:
        pass

    @abstractmethod
    def barrier(self) -> None:
        pass

    @abstractmethod
    def _do_new_group(self, ranks: List[int], **kwargs: Any) -> Any:
        pass


class _SerialModel(ComputationModel):
    """Private class defines non-distributed computation model for code compatibility with other distributed models."""

    name = "serial"
    available_backends = ()

    def __init__(self, _backend: Optional[str] = None, **kwargs: Any) -> None:
        super(_SerialModel, self).__init__()

    def get_local_rank(self) -> int:
        return 0

    def get_rank(self) -> int:
        return 0

    def get_world_size(self) -> int:
        return 1

    def get_nproc_per_node(self) -> int:
        return 1

    def get_nnodes(self) -> int:
        return 1

    def get_node_rank(self) -> int:
        return 0

    def device(self) -> torch.device:
        if torch.cuda.is_available():
            return torch.device("cuda")
<<<<<<< HEAD
        if torch.backends.mps.is_available():
=======
        if _torch_version_le_112 and torch.backends.mps.is_available():
>>>>>>> 88030fa2
            return torch.device("mps")
        return torch.device("cpu")

    def backend(self) -> Optional[str]:
        return None

    def finalize(self) -> None:
        pass

    def _compute_nproc_per_node(self) -> int:
        return 1

    @staticmethod
    def create_from_context() -> "_SerialModel":
        return _SerialModel()

    @staticmethod
    def create_from_backend(backend: Optional[str] = None, **kwargs: Any) -> "_SerialModel":
        return _SerialModel()

    @staticmethod
    def spawn(*args: Any, **kwargs: Any) -> None:
        raise NotImplementedError("Serial computation model does not implement spawn method")

    def all_reduce(
        self, tensor: Union[torch.Tensor, float], op: str = "SUM", group: Optional[Any] = None
    ) -> Union[torch.Tensor, float]:
        return tensor

    def all_gather(
        self, tensor: Union[torch.Tensor, float, str, Any], group: Optional[Any] = None
    ) -> Union[torch.Tensor, float, List[float], List[str], List[Any]]:
        if isinstance(tensor, torch.Tensor):
            return tensor
        return cast(Union[List[float], List[str], List[Any]], [tensor])

    def broadcast(
        self, tensor: Union[torch.Tensor, float, str, None], src: int = 0, safe_mode: bool = False
    ) -> Union[torch.Tensor, float, str]:
        if tensor is None:
            raise ValueError("Argument tensor should not be None")
        return tensor

    def _do_all_reduce(self, tensor: torch.Tensor, op: str = "SUM", group: Optional[Any] = None) -> torch.Tensor:
        return tensor

    def _do_all_gather(self, tensor: torch.Tensor, group: Optional[Any] = None) -> torch.Tensor:
        return tensor

    def _do_all_gather_object(self, tensor: Any, group: Optional[Any] = None) -> Any:
        return tensor

    def _do_new_group(self, ranks: List[int], **kwargs: Any) -> Any:
        return ranks

    def _do_broadcast(self, tensor: torch.Tensor, src: int) -> torch.Tensor:
        return tensor

    def barrier(self) -> None:
        pass

    def new_group(self, ranks: List[int], **kwargs: Any) -> Any:
        if isinstance(ranks, list) and all(isinstance(item, int) for item in ranks):
            return self._do_new_group(ranks, **kwargs)
        else:
            raise ValueError("Argument ranks should be list of int")<|MERGE_RESOLUTION|>--- conflicted
+++ resolved
@@ -329,11 +329,7 @@
     def device(self) -> torch.device:
         if torch.cuda.is_available():
             return torch.device("cuda")
-<<<<<<< HEAD
-        if torch.backends.mps.is_available():
-=======
         if _torch_version_le_112 and torch.backends.mps.is_available():
->>>>>>> 88030fa2
             return torch.device("mps")
         return torch.device("cpu")
 
