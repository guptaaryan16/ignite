--- conflicted
+++ resolved
@@ -3,10 +3,7 @@
 from typing import Any, Callable, Dict, Optional, Sequence, Tuple, Union
 from unittest import mock
 from unittest.mock import MagicMock, patch
-<<<<<<< HEAD
 from typing import Any, Callable
-=======
->>>>>>> b18a4fa4
 
 import pytest
 import torch
